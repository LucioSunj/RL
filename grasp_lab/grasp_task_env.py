"""
完整抓取任务环境
实现与原始GraspNet+规划系统相同的抓取-搬运-放置任务
"""

import gymnasium as gym
from gymnasium import spaces
import numpy as np
import torch
import cv2
from typing import Dict, Any, Tuple, Optional
import time
import mujoco

from manipulator_grasp.env.panda_grasp_env import PandaGraspEnv
from manipulator_grasp.env.ur5_grasp_env import UR5GraspEnv


class GraspTaskEnv(gym.Env):
    """
    完整抓取任务环境
    任务：抓取立方体并放置到指定位置
    """
    
    def __init__(self, 
                 robot_type='panda',
                 image_size=(84, 84),
                 max_episode_steps=2000,  # 增加步数以完成完整任务
                 use_image_obs=True,
                 normalize_obs=True,
                 randomize_object=False,  # 是否随机化物体位置
                 sparse_reward=False,
                 headless=True):
        
        super().__init__()
        
        self.robot_type = robot_type
        self.image_size = image_size
        self.max_episode_steps = max_episode_steps
        self.use_image_obs = use_image_obs
        self.normalize_obs = normalize_obs
        self.randomize_object = randomize_object
        self.sparse_reward = sparse_reward
        self.headless = headless
        
        # 初始化环境
        if robot_type == 'panda':
            self.env = PandaGraspEnv()
            self.joint_dim = 7
            self.joint_limits = np.array([[-2.8973, 2.8973], [-1.7628, 1.7628], [-2.8973, 2.8973],
                                        [-3.0718, -0.0698], [-2.8973, 2.8973], [-0.0175, 3.7525],
                                        [-2.8973, 2.8973]])
        elif robot_type == 'ur5e':
            self.env = UR5GraspEnv()
            self.joint_dim = 6
            self.joint_limits = np.array([[-2*np.pi, 2*np.pi]] * 6)
        else:
            raise ValueError(f"Unsupported robot type: {robot_type}")
            
        # 动作空间: 关节增量 + 夹爪控制
        self.action_space = spaces.Box(
            low=-0.05, high=0.05,  # 减小动作幅度以提高精度
            shape=(self.joint_dim + 1,), 
            dtype=np.float32
        )
        
        # 观察空间
        obs_spaces = {}
        
        if self.use_image_obs:
            obs_spaces['image'] = spaces.Box(
                low=0, high=255, 
                shape=(*self.image_size, 3), 
                dtype=np.uint8
            )
            obs_spaces['depth'] = spaces.Box(
                low=0, high=2.0, 
                shape=self.image_size, 
                dtype=np.float32
            )
        
        # 状态观察
        obs_spaces.update({
            'joint_pos': spaces.Box(low=-1.0, high=1.0, shape=(self.joint_dim,), dtype=np.float32),
            'joint_vel': spaces.Box(low=-1.0, high=1.0, shape=(self.joint_dim,), dtype=np.float32),
            'ee_pos': spaces.Box(low=-1.0, high=1.0, shape=(3,), dtype=np.float32),
            'ee_quat': spaces.Box(low=-1.0, high=1.0, shape=(4,), dtype=np.float32),
            'gripper_state': spaces.Box(low=0.0, high=1.0, shape=(1,), dtype=np.float32),
            'object_pos': spaces.Box(low=-1.0, high=1.0, shape=(3,), dtype=np.float32),
            'object_in_gripper': spaces.Box(low=0.0, high=1.0, shape=(1,), dtype=np.float32),
            'task_phase': spaces.Box(low=0.0, high=1.0, shape=(5,), dtype=np.float32),  # one-hot编码当前阶段
            'target_pos': spaces.Box(low=-1.0, high=1.0, shape=(3,), dtype=np.float32),
            'relative_pos': spaces.Box(low=-1.0, high=1.0, shape=(3,), dtype=np.float32)
        })
        
        self.observation_space = spaces.Dict(obs_spaces)
        
        # 任务设定
        self.object_initial_pos = np.array([1.4, 0.2, 0.9])  # 立方体初始位置
        self.pickup_zone = np.array([1.4, 0.6, 0.73])        # 抓取区域中心
        self.drop_zone = np.array([0.2, 0.2, 0.73])          # 放置区域中心
        self.object_size = 0.025  # 立方体边长
        
        # 任务阶段定义
        self.PHASE_APPROACH = 0    # 接近物体
        self.PHASE_GRASP = 1       # 抓取物体
        self.PHASE_LIFT = 2        # 抬起物体
        self.PHASE_TRANSPORT = 3   # 搬运物体
        self.PHASE_PLACE = 4       # 放置物体
        
        # 状态变量
        self.reset_state()
        
    def reset_state(self):
        """重置所有状态变量"""
        self.step_count = 0
        self.current_phase = self.PHASE_APPROACH
        self.prev_joint_pos = None
        self.gripper_state = 0.0  # 0=张开, 1=闭合
        self.object_grasped = False
        self.object_lifted = False
        self.task_completed = False
        
        # 阶段特定目标
        self.approach_target = self.object_initial_pos + np.array([0, 0, 0.1])  # 物体上方10cm
        self.grasp_target = self.object_initial_pos.copy()                       # 抓取位置
        self.lift_target = self.object_initial_pos + np.array([0, 0, 0.15])     # 抬起位置
        self.transport_target = self.drop_zone + np.array([0, 0, 0.15])         # 搬运目标上方
        self.place_target = self.drop_zone + np.array([0, 0, 0.05])             # 放置位置
        
        # 当前目标
        self.current_target = self.approach_target.copy()
        
        # 距离记录 - 使用大但有限的值，避免inf
<<<<<<< HEAD
        self.best_distance_to_target = 1000.0  # 大但有限的初始值
        self.best_distance_to_object = 1000.0
        
=======
        self.best_distance_to_target = 10.0  # 大但有限的初始值
        self.best_distance_to_object = 10.0
>>>>>>> 3c32e828
        
    def reset(self, seed=None, options=None):
        """重置环境"""
        super().reset(seed=seed)
        
        # 重置基础环境
        self.env.reset()
        
        # 环境稳定
        for _ in range(200):
            self.env.step()
            
        # 重置状态
        self.reset_state()
        self.prev_joint_pos = self.env.robot.get_joint()
        
        # 随机化物体位置（可选）
        if self.randomize_object:
            self.object_initial_pos = self._randomize_object_position()
            self._update_phase_targets()
            
        observation = self._get_observation()
        info = self._get_info()
        
        return observation, info
        
    def step(self, action: np.ndarray):
        """执行一步动作"""
        self.step_count += 1
        
        # 处理动作
        scaled_action = self._scale_action(action)
        self.env.step(scaled_action)
        
        # 更新夹爪状态
        gripper_action = action[-1]
        self.gripper_state = np.clip(self.gripper_state + gripper_action * 0.1, 0.0, 1.0)
        
        # 获取物体和机械臂状态
        ee_pos = self.env.robot.get_cartesian().t
        object_pos = self._get_object_position()
        
        # 更新任务阶段
        self._update_task_phase(ee_pos, object_pos)
        
        # 计算奖励
        reward = self._compute_reward(action, ee_pos, object_pos)
        
        # 检查终止条件
        terminated = self._check_terminated(ee_pos, object_pos)
        truncated = self.step_count >= self.max_episode_steps
        
        # 获取观察和信息
        observation = self._get_observation()
        info = self._get_info()
        
        return observation, reward, terminated, truncated, info
        
    def _get_observation(self) -> Dict[str, np.ndarray]:
        """获取观察"""
        obs = {}
        
        # 图像观察
        if self.use_image_obs:
            imgs = self.env.render()
            
            rgb_img = imgs['img']
            rgb_resized = cv2.resize(rgb_img, self.image_size)
            obs['image'] = rgb_resized.astype(np.uint8)
            
            depth_img = imgs['depth']
            depth_resized = cv2.resize(depth_img, self.image_size)
            depth_normalized = np.clip(depth_resized, 0, 2.0)
            obs['depth'] = depth_normalized.astype(np.float32)
        
        # 机械臂状态
        joint_pos = self.env.robot.get_joint()
        ee_transform = self.env.robot.get_cartesian()
        ee_pos = ee_transform.t
        ee_quat = ee_transform.UnitQuaternion().vec  # [w, x, y, z]
        
        # 计算关节速度
        if self.prev_joint_pos is not None:
            joint_vel = (joint_pos - self.prev_joint_pos) / 0.002
        else:
            joint_vel = np.zeros_like(joint_pos)
        self.prev_joint_pos = joint_pos.copy()
        
        # 物体状态
        object_pos = self._get_object_position()
        
        # 任务阶段编码
        phase_encoding = np.zeros(5)
        phase_encoding[self.current_phase] = 1.0
        
        # 相对位置
        relative_pos = self.current_target - ee_pos
        
        # 状态归一化
        if self.normalize_obs:
            joint_pos_norm = self._normalize_joint_pos(joint_pos)
            joint_vel_norm = np.clip(joint_vel / 10.0, -1.0, 1.0)
            ee_pos_norm = self._normalize_position(ee_pos)
            ee_quat_norm = ee_quat  # 四元数已经是归一化的
            object_pos_norm = self._normalize_position(object_pos)
            target_pos_norm = self._normalize_position(self.current_target)
            relative_pos_norm = self._normalize_position(relative_pos, center_zero=True)
        else:
            joint_pos_norm = joint_pos
            joint_vel_norm = joint_vel
            ee_pos_norm = ee_pos
            ee_quat_norm = ee_quat
            object_pos_norm = object_pos
            target_pos_norm = self.current_target
            relative_pos_norm = relative_pos
        
        obs.update({
            'joint_pos': joint_pos_norm.astype(np.float32),
            'joint_vel': joint_vel_norm.astype(np.float32),
            'ee_pos': ee_pos_norm.astype(np.float32),
            'ee_quat': ee_quat_norm.astype(np.float32),
            'gripper_state': np.array([self.gripper_state], dtype=np.float32),
            'object_pos': object_pos_norm.astype(np.float32),
            'object_in_gripper': np.array([float(self.object_grasped)], dtype=np.float32),
            'task_phase': phase_encoding.astype(np.float32),
            'target_pos': target_pos_norm.astype(np.float32),
            'relative_pos': relative_pos_norm.astype(np.float32)
        })
        
        return obs
        
    def _compute_reward(self, action: np.ndarray, ee_pos: np.ndarray, object_pos: np.ndarray) -> float:
        """计算奖励函数"""
        reward = 0.0
        
        if self.sparse_reward:
            # 稀疏奖励：只在任务完成时给奖励
            if self.task_completed:
                reward = 1000.0
            else:
                reward = -1.0  # 时间惩罚
        else:
            # 密集奖励：根据任务阶段给予不同奖励
            
            # 1. 基础距离奖励
            distance_to_target = np.linalg.norm(ee_pos - self.current_target)
            distance_reward = -distance_to_target * 10.0
            reward += distance_rewardimage.png
            
            # 2. 改进奖励
            if distance_to_target < self.best_distance_to_target:
                improvement_reward = (self.best_distance_to_target - distance_to_target) * 50.0
                reward += improvement_reward
                self.best_distance_to_target = distance_to_target
            
            # 3. 阶段特定奖励
            if self.current_phase == self.PHASE_APPROACH:
                # 接近阶段：鼓励接近物体上方
                if distance_to_target < 0.05:
                    reward += 50.0
                    
            elif self.current_phase == self.PHASE_GRASP:
                # 抓取阶段：鼓励接近物体并闭合夹爪
                distance_to_object = np.linalg.norm(ee_pos - object_pos)
                reward += -distance_to_object * 20.0
                
                if distance_to_object < 0.03 and self.gripper_state > 0.5:
                    reward += 100.0  # 抓取成功奖励
                    
            elif self.current_phase == self.PHASE_LIFT:
                # 抬起阶段：鼓励向上移动
                if object_pos[2] > self.object_initial_pos[2] + 0.08:
                    reward += 100.0
                    
            elif self.current_phase == self.PHASE_TRANSPORT:
                # 搬运阶段：鼓励移动到放置区域上方
                if distance_to_target < 0.05:
                    reward += 100.0
                    
            elif self.current_phase == self.PHASE_PLACE:
                # 放置阶段：鼓励放置物体
                drop_distance = np.linalg.norm(object_pos[:2] - self.drop_zone[:2])
                reward += -drop_distance * 50.0
                
                if drop_distance < 0.1 and self.gripper_state < 0.5:
                    reward += 200.0  # 放置成功奖励
            
            # 4. 任务完成巨额奖励
            if self.task_completed:
                reward += 1000.0
            
            # 5. 动作平滑性惩罚
            action_penalty = np.sum(np.square(action)) * 0.1
            reward -= action_penalty
            
            # 6. 夹爪状态奖励
            if self.current_phase in [self.PHASE_GRASP, self.PHASE_LIFT, self.PHASE_TRANSPORT]:
                if self.gripper_state > 0.7:  # 鼓励保持抓取
                    reward += 5.0
            elif self.current_phase == self.PHASE_PLACE:
                if self.gripper_state < 0.3:  # 鼓励释放物体
                    reward += 5.0
            
            # 7. 时间惩罚
            reward -= 0.1
        
        # 8. 奖励安全检查 - 防止NaN和inf
        if np.isnan(reward) or np.isinf(reward):
            print(f"Warning: Invalid reward detected: {reward}")
            print(f"  Distance to target: {distance_to_target}")
            print(f"  Best distance: {self.best_distance_to_target}")
            print(f"  Current phase: {self.current_phase}")
            print(f"  EE position: {ee_pos}")
            print(f"  Object position: {object_pos}")
            reward = -1.0  # 安全的默认奖励
        
        # 限制奖励范围，防止过大的值
        reward = np.clip(reward, -1000.0, 1000.0)
        
        return reward
        
    def _update_task_phase(self, ee_pos: np.ndarray, object_pos: np.ndarray):
        """更新任务阶段"""
        distance_to_target = np.linalg.norm(ee_pos - self.current_target)
        distance_to_object = np.linalg.norm(ee_pos - object_pos)
        
        if self.current_phase == self.PHASE_APPROACH:
            # 接近阶段 → 抓取阶段
            if distance_to_target < 0.05:
                self.current_phase = self.PHASE_GRASP
                self.current_target = self.grasp_target.copy()
                
        elif self.current_phase == self.PHASE_GRASP:
            # 抓取阶段 → 抬起阶段
            if distance_to_object < 0.03 and self.gripper_state > 0.5:
                self.object_grasped = True
                self.current_phase = self.PHASE_LIFT
                self.current_target = self.lift_target.copy()
                
        elif self.current_phase == self.PHASE_LIFT:
            # 抬起阶段 → 搬运阶段
            if object_pos[2] > self.object_initial_pos[2] + 0.08:
                self.object_lifted = True
                self.current_phase = self.PHASE_TRANSPORT
                self.current_target = self.transport_target.copy()
                
        elif self.current_phase == self.PHASE_TRANSPORT:
            # 搬运阶段 → 放置阶段
            if distance_to_target < 0.05:
                self.current_phase = self.PHASE_PLACE
                self.current_target = self.place_target.copy()
                
        elif self.current_phase == self.PHASE_PLACE:
            # 放置阶段 → 任务完成
            drop_distance = np.linalg.norm(object_pos[:2] - self.drop_zone[:2])
            if drop_distance < 0.1 and self.gripper_state < 0.3 and object_pos[2] < 0.8:
                self.task_completed = True
        
    def _check_terminated(self, ee_pos: np.ndarray, object_pos: np.ndarray) -> bool:
        """检查终止条件"""
        # 成功完成任务
        if self.task_completed:
            return True
            
        # 失败条件
        if (ee_pos[2] < 0.0 or  # 撞到地面
            not self._is_in_workspace(ee_pos) or  # 超出工作空间
            object_pos[2] < 0.5):  # 物体掉落
            return True
            
        return False
        
    def _get_object_position(self) -> np.ndarray:
        """获取物体位置"""
        try:
            # 通过mujoco获取物体位置
            body_id = mujoco.mj_name2id(self.env.mj_model, mujoco.mjtObj.mjOBJ_BODY, "Box")
            object_pos = self.env.mj_data.xpos[body_id].copy()
            return object_pos
        except:
            # 如果获取失败，返回初始位置
            return self.object_initial_pos.copy()
        
    def _scale_action(self, action: np.ndarray) -> np.ndarray:
        """将RL动作转换为环境动作"""
        joint_increments = action[:-1]
        gripper_increment = action[-1]
        
        # 获取当前关节位置
        current_joints = self.env.robot.get_joint()
        target_joints = current_joints + joint_increments
        
        # 关节限制
        for i, (low, high) in enumerate(self.joint_limits):
            target_joints[i] = np.clip(target_joints[i], low, high)
        
        # 构造环境动作
        if self.robot_type == 'panda':
            full_action = np.zeros(8)
            full_action[:7] = target_joints
            full_action[7] = self.gripper_state * 255  # 夹爪状态
        else:  # ur5e
            full_action = np.zeros(7)
            full_action[:6] = target_joints
            full_action[6] = self.gripper_state * 255
            
        return full_action
        
    def _randomize_object_position(self) -> np.ndarray:
        """随机化物体位置"""
        x = np.random.uniform(1.2, 1.6)
        y = np.random.uniform(0.0, 0.4)
        z = 0.9  # 固定高度
        return np.array([x, y, z])
        
    def _update_phase_targets(self):
        """更新阶段目标位置"""
        self.approach_target = self.object_initial_pos + np.array([0, 0, 0.1])
        self.grasp_target = self.object_initial_pos.copy()
        self.lift_target = self.object_initial_pos + np.array([0, 0, 0.15])
        self.current_target = self.approach_target.copy()
        
    def _normalize_joint_pos(self, joint_pos: np.ndarray) -> np.ndarray:
        """归一化关节位置"""
        normalized = np.zeros_like(joint_pos)
        for i, (pos, (low, high)) in enumerate(zip(joint_pos, self.joint_limits)):
            # 防止除零错误
            range_val = high - low
            if abs(range_val) < 1e-8:  # 避免除零
                normalized[i] = 0.0
            else:
                normalized[i] = 2 * (pos - low) / range_val - 1
                # 确保结果在合理范围内
                normalized[i] = np.clip(normalized[i], -1.0, 1.0)
        
        # 检查是否有NaN或inf值
        if np.any(np.isnan(normalized)) or np.any(np.isinf(normalized)):
            print(f"Warning: NaN/inf in normalized joint positions: {normalized}")
            print(f"Original joint positions: {joint_pos}")
            print(f"Joint limits: {self.joint_limits}")
            normalized = np.where(np.isnan(normalized) | np.isinf(normalized), 
                                 0.0, normalized)
        
        return normalized
        
    def _normalize_position(self, pos: np.ndarray, center_zero=False) -> np.ndarray:
        """归一化位置"""
        if center_zero:
            return np.clip(pos / 2.0, -1.0, 1.0)
        else:
            # 映射到工作空间 [-1, 1]
            x_norm = (pos[0] - 0.5) / 1.0  # 工作空间 x: [0.5, 1.5]
            y_norm = pos[1] / 0.8          # 工作空间 y: [-0.8, 0.8]
            z_norm = (pos[2] - 0.5) / 1.0  # 工作空间 z: [0.5, 1.5]
            return np.array([x_norm, y_norm, z_norm])
        
    def _is_in_workspace(self, pos: np.ndarray) -> bool:
        """检查是否在工作空间内"""
        return (0.2 <= pos[0] <= 1.8 and
                -0.8 <= pos[1] <= 0.8 and
                0.0 <= pos[2] <= 1.8)
        
    def _get_info(self) -> Dict[str, Any]:
        """获取环境信息"""
        ee_pos = self.env.robot.get_cartesian().t
        object_pos = self._get_object_position()
        distance_to_target = np.linalg.norm(ee_pos - self.current_target)
        distance_to_object = np.linalg.norm(ee_pos - object_pos)
        drop_distance = np.linalg.norm(object_pos[:2] - self.drop_zone[:2])
        
        return {
            'step_count': self.step_count,
            'task_phase': self.current_phase,
            'task_completed': self.task_completed,
            'object_grasped': self.object_grasped,
            'object_lifted': self.object_lifted,
            'distance_to_target': distance_to_target,
            'distance_to_object': distance_to_object,
            'drop_distance': drop_distance,
            'ee_position': ee_pos,
            'object_position': object_pos,
            'current_target': self.current_target,
            'gripper_state': self.gripper_state,
            'success': self.task_completed
        }
        
    def close(self):
        """关闭环境"""
        self.env.close()
        
    def render(self):
        """渲染环境"""
        return self.env.render()


if __name__ == '__main__':
    # 测试环境
    print("Testing GraspTaskEnv...")
    
    env = GraspTaskEnv(robot_type='panda', use_image_obs=False)
    
    print("Observation space:", env.observation_space)
    print("Action space:", env.action_space)
    
    obs, info = env.reset()
    print("Initial info:", info)
    
    # 随机动作测试
    total_reward = 0
    for step in range(200):
        action = env.action_space.sample()
        obs, reward, terminated, truncated, info = env.step(action)
        total_reward += reward
        
        if step % 50 == 0:
            print(f"Step {step}: Phase={info['task_phase']}, Reward={reward:.2f}, "
                  f"Distance={info['distance_to_target']:.3f}")
            
        if terminated or truncated:
            print(f"Episode ended at step {step}")
            print(f"Final info: {info}")
            break
    
    print(f"Total reward: {total_reward:.2f}")
    env.close()
    print("Environment test completed!")<|MERGE_RESOLUTION|>--- conflicted
+++ resolved
@@ -132,14 +132,9 @@
         self.current_target = self.approach_target.copy()
         
         # 距离记录 - 使用大但有限的值，避免inf
-<<<<<<< HEAD
         self.best_distance_to_target = 1000.0  # 大但有限的初始值
         self.best_distance_to_object = 1000.0
-        
-=======
-        self.best_distance_to_target = 10.0  # 大但有限的初始值
-        self.best_distance_to_object = 10.0
->>>>>>> 3c32e828
+
         
     def reset(self, seed=None, options=None):
         """重置环境"""
@@ -355,10 +350,10 @@
             print(f"  EE position: {ee_pos}")
             print(f"  Object position: {object_pos}")
             reward = -1.0  # 安全的默认奖励
-        
+
         # 限制奖励范围，防止过大的值
         reward = np.clip(reward, -1000.0, 1000.0)
-        
+
         return reward
         
     def _update_task_phase(self, ee_pos: np.ndarray, object_pos: np.ndarray):
@@ -474,15 +469,15 @@
                 normalized[i] = 2 * (pos - low) / range_val - 1
                 # 确保结果在合理范围内
                 normalized[i] = np.clip(normalized[i], -1.0, 1.0)
-        
+
         # 检查是否有NaN或inf值
         if np.any(np.isnan(normalized)) or np.any(np.isinf(normalized)):
             print(f"Warning: NaN/inf in normalized joint positions: {normalized}")
             print(f"Original joint positions: {joint_pos}")
             print(f"Joint limits: {self.joint_limits}")
-            normalized = np.where(np.isnan(normalized) | np.isinf(normalized), 
+            normalized = np.where(np.isnan(normalized) | np.isinf(normalized),
                                  0.0, normalized)
-        
+
         return normalized
         
     def _normalize_position(self, pos: np.ndarray, center_zero=False) -> np.ndarray:
